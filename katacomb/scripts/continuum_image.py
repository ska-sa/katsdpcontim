#!/usr/bin/env python
import argparse
import logging
import os

import katdal

import katacomb.configuration as kc
from katacomb import pipeline_factory, aips_ant_nr
from katacomb.util import (get_and_merge_args,
                           setup_aips_disks,
                           recursive_merge,
                           katdal_options,
                           export_options,
                           selection_options,
                           imaging_options,
                           setup_selection)


log = logging.getLogger('katacomb')


def configure_logging(args):
    log_handler = logging.StreamHandler()
    fmt = "[%(levelname)s] %(message)s"
    log_handler.setFormatter(logging.Formatter(fmt))
    log.addHandler(log_handler)
    log.setLevel(args.log_level.upper())


def create_parser():
    parser = argparse.ArgumentParser(description="MeerKAT offline continuum pipeline.")
    parser.add_argument("katdata", help="Katdal observation reference.")
    parser.add_argument("-w",
                        "--workdir",
                        default=os.path.join(os.sep, "scratch"),
                        type=str,
                        help="Location of scratch space. An AIPS disk "
                             "will be created in this space. Default: %(default)s")
<<<<<<< HEAD

    parser.add_argument("-o", "--outputdir",
                        default=os.path.join(os.sep, 'scratch'), type=str,
                        help="Output directory. FITS image files named <cb_id>_<target_name>.fits "
                             "will be placed here for each target. Default: %(default)s")

    parser.add_argument("--nvispio", default=1024, type=int,
                        help="Number of visibilities per write when copying data from archive. "
                             "Default: %(default)s")

    parser.add_argument("-t", "--targets", default=None, type=str,
                        help="Comma separated list of target names to image. "
                             "Default: All targets")

    parser.add_argument("-c", "--channels", default=None, type=lambda s: map(int, s.split(',')),
                        help="Range of channels to image, must be of the form <start>,<end>. "
                             "Default: Image all (unmasked) channels.")

    TDF_URL = "https://github.com/bill-cotton/Obit/blob/master/ObitSystem/Obit/TDF"

    parser.add_argument("-ba", "--uvblavg",
                        default="",
                        type=log_exception(log)(parse_python_assigns),
                        help="UVBlAvg task parameter assignment statement. "
                             "Should only contain python "
                             "assignment statements to python "
                             "literals, separated by semi-colons. "
                             "See " + TDF_URL + "/UVBlAvg.TDF for valid parameters. ")

    parser.add_argument("--uvblavg-config",
                        default="",
                        type=str,
                        help="Configuration yaml file for UVBlAvg. "
                             "Default: %s" % os.path.join(os.sep, "obitconf",
                                                          "uvblavg_<band>.yaml"))

    parser.add_argument("-mf", "--mfimage",
                        default="",
                        type=log_exception(log)(parse_python_assigns),
                        help="MFImage task parameter assignment statement. "
                             "Should only contain python "
                             "assignment statements to python "
                             "literals, separated by semi-colons. "
                             "See %s/MFImage.TDF for valid parameters. " % TDF_URL)

    parser.add_argument("--mfimage-config",
                        default="",
=======
    parser.add_argument("-r",
                        "--reuse",
                        default=None,
>>>>>>> ff7770e3
                        type=str,
                        help="Location of AIPS disk from which to read UV "
                             "data. This will skip reading the UV data from "
                             "the archive and no aipsdisk will be created in "
                             "--workdir. "
                             "Default: Read the UV data from the archive.")
    parser.add_argument("--clobber",
                        default="scans, avgscans",
                        type=lambda s: set(v.strip() for v in s.split(",")),
                        help="Class of AIPS/Obit output files to clobber. "
                             "'scans' => Individual scans. "
                             "'avgscans' => Averaged individual scans. "
                             "'merge' => Observation file containing merged, "
                             "averaged scans. "
                             "'clean' => Output CLEAN files. "
                             "'mfimage' => Output MFImage files. "
                             "Default: %(default)s")
    parser.add_argument("--log-level",
                        type=str,
                        default="INFO",
                        help="Logging level. Default: %(default)s")
    katdal_options(parser)
    selection_options(parser)
    export_options(parser)
    imaging_options(parser)
    return parser


def main():
    parser = create_parser()
    args = parser.parse_args()
    configure_logging(args)
    log.info("Reading data with applycal=%s", args.applycal)
    katdata = katdal.open(args.katdata, applycal=args.applycal, **args.open_kwargs)

    kat_select = setup_selection(katdata, args)
    # Command line katdal selection overrides command line options
    kat_select = recursive_merge(args.select, kat_select)

    band = katdata.spectral_windows[katdata.spw].band
    # Get frequencies and convert them to MHz
    freqs = katdata.freqs/1e6
    # Condition to check if the observation is narrow based on the bandwidth
    bandwidth = freqs[-1] - freqs[0]
    cond_50mhz = 0 < bandwidth < 100  # 50MHz
    cond_100mhz = 100 < bandwidth < 200  # 100MHz

    # Determine default .yaml files
    uvblavg_parm_file = args.uvblavg_config
    if os.path.isdir(uvblavg_parm_file):
        if band == "L" and cond_50mhz or cond_100mhz:
            log.info("Using parameter files for narrow {}-band".format(band))
            uvblavg_parm_file = os.path.join(
                uvblavg_parm_file, f"uvblavg_narrow_{band}.yaml"
            )
        else:
            log.info("Using parameter files for wide {}-band".format(band))
            uvblavg_parm_file = os.path.join(uvblavg_parm_file, f"uvblavg_{band}.yaml")
    log.info("UVBlAvg parameter file for %s-band: %s", band, uvblavg_parm_file)
    mfimage_parm_file = args.mfimage_config
    if os.path.isdir(mfimage_parm_file):
        if band == "L" and cond_50mhz:
            log.info("Using parameter files for narrow {}-band".format(band))
            mfimage_parm_file = os.path.join(
                mfimage_parm_file, f"mfimage_narrow50mhz_{band}.yaml"
            )
        if band == "L" and cond_100mhz:
            log.info("Using parameter files for narrow {}-band".format(band))
            mfimage_parm_file = os.path.join(
                mfimage_parm_file, f"mfimage_narrow100mhz_{band}.yaml"
            )
        else:
            log.info("Using parameter files for wide {}-band".format(band))
            mfimage_parm_file = os.path.join(mfimage_parm_file, f"mfimage_{band}.yaml")
    log.info("MFImage parameter file for %s-band: %s", band, mfimage_parm_file)
    # Get defaults for uvblavg and mfimage and merge user supplied ones
    uvblavg_args = get_and_merge_args(uvblavg_parm_file, args.uvblavg)
    mfimage_args = get_and_merge_args(mfimage_parm_file, args.mfimage)

    # Grab the cal refant from the katdal dataset and default to
    # it if it is available and hasn't been set by the user.
    ts = katdata.source.telstate
    refant = ts.get('cal_refant')
    if refant is not None and 'refAnt' not in mfimage_args:
        mfimage_args['refAnt'] = aips_ant_nr(refant)

    # Try and always average down to 1024 channels if the user
    # hasn't specified something else
    num_chans = len(katdata.channels)
    factor = num_chans // 1024
    if 'avgFreq' not in uvblavg_args:
        if factor > 1:
            uvblavg_args['avgFreq'] = 1
            uvblavg_args['chAvg'] = factor

    # Get the default config.
    dc = kc.get_config()

    # capture_block_id is used to generate AIPS disk filenames
    capture_block_id = katdata.name[0:10]

    if args.reuse:
        # Set up AIPS disk from specified directory
        if os.path.exists(args.reuse):
            aipsdirs = [(None, args.reuse)]
            log.info('Re-using AIPS data area: %s', aipsdirs[0][1])
            reuse = True
        else:
            msg = "AIPS disk at '%s' does not exist." % (args.reuse)
            log.exception(msg)
            raise IOError(msg)
    else:
        # Set up aipsdisk configuration from args.workdir
        aipsdirs = [(None, os.path.join(args.workdir, capture_block_id + '_aipsdisk'))]
        log.info('Using AIPS data area: %s', aipsdirs[0][1])
        reuse = False

    # Set up output configuration from args.outputdir
    fitsdirs = dc['fitsdirs']

    # Append outputdir to fitsdirs
    fitsdirs += [(None, args.outputdir)]
    log.info('Using output data area: %s', args.outputdir)

    kc.set_config(aipsdirs=aipsdirs, fitsdirs=fitsdirs,
                  output_id='', cb_id=capture_block_id)

    setup_aips_disks()

    pipeline = pipeline_factory('offline', katdata,
                                katdal_select=kat_select,
                                uvblavg_params=uvblavg_args,
                                mfimage_params=mfimage_args,
                                nvispio=args.nvispio,
                                clobber=args.clobber,
                                prtlv=args.prtlv,
                                reuse=reuse)

    # Execute it
    pipeline.execute()


if __name__ == "__main__":
    main()<|MERGE_RESOLUTION|>--- conflicted
+++ resolved
@@ -37,59 +37,9 @@
                         type=str,
                         help="Location of scratch space. An AIPS disk "
                              "will be created in this space. Default: %(default)s")
-<<<<<<< HEAD
-
-    parser.add_argument("-o", "--outputdir",
-                        default=os.path.join(os.sep, 'scratch'), type=str,
-                        help="Output directory. FITS image files named <cb_id>_<target_name>.fits "
-                             "will be placed here for each target. Default: %(default)s")
-
-    parser.add_argument("--nvispio", default=1024, type=int,
-                        help="Number of visibilities per write when copying data from archive. "
-                             "Default: %(default)s")
-
-    parser.add_argument("-t", "--targets", default=None, type=str,
-                        help="Comma separated list of target names to image. "
-                             "Default: All targets")
-
-    parser.add_argument("-c", "--channels", default=None, type=lambda s: map(int, s.split(',')),
-                        help="Range of channels to image, must be of the form <start>,<end>. "
-                             "Default: Image all (unmasked) channels.")
-
-    TDF_URL = "https://github.com/bill-cotton/Obit/blob/master/ObitSystem/Obit/TDF"
-
-    parser.add_argument("-ba", "--uvblavg",
-                        default="",
-                        type=log_exception(log)(parse_python_assigns),
-                        help="UVBlAvg task parameter assignment statement. "
-                             "Should only contain python "
-                             "assignment statements to python "
-                             "literals, separated by semi-colons. "
-                             "See " + TDF_URL + "/UVBlAvg.TDF for valid parameters. ")
-
-    parser.add_argument("--uvblavg-config",
-                        default="",
-                        type=str,
-                        help="Configuration yaml file for UVBlAvg. "
-                             "Default: %s" % os.path.join(os.sep, "obitconf",
-                                                          "uvblavg_<band>.yaml"))
-
-    parser.add_argument("-mf", "--mfimage",
-                        default="",
-                        type=log_exception(log)(parse_python_assigns),
-                        help="MFImage task parameter assignment statement. "
-                             "Should only contain python "
-                             "assignment statements to python "
-                             "literals, separated by semi-colons. "
-                             "See %s/MFImage.TDF for valid parameters. " % TDF_URL)
-
-    parser.add_argument("--mfimage-config",
-                        default="",
-=======
     parser.add_argument("-r",
                         "--reuse",
                         default=None,
->>>>>>> ff7770e3
                         type=str,
                         help="Location of AIPS disk from which to read UV "
                              "data. This will skip reading the UV data from "
