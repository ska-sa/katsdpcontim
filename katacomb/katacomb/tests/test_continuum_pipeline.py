--- conflicted
+++ resolved
@@ -5,11 +5,7 @@
 
 
 import astropy.io.fits as fits
-<<<<<<< HEAD
 from astropy import units as u
-from nose.tools import assert_equal, assert_in
-=======
->>>>>>> 7863f1d4
 import numpy as np
 from scipy import constants
 
