from abc import ABC, abstractmethod
from copy import deepcopy
import logging
import multiprocessing
from pretty import pretty

import katdal
from katdal import DataSet
from katdal.datasources import DataSourceNotFound

from katacomb import (KatdalAdapter, obit_context, AIPSPath,
                      task_factory,
                      img_factory,
                      uv_factory,
                      uv_export,
                      uv_history_obs_description,
                      uv_history_selection,
                      export_calibration_solutions,
                      export_clean_components,
                      export_images)
from katacomb.aips_path import next_seq_nr, path_exists
from katacomb.util import (fractional_bandwidth,
                           log_obit_err)
import katacomb.configuration as kc

log = logging.getLogger('katacomb')

# Standard MFImage output classes for UV and CLEAN images
UV_CLASS = "MFImag"
IMG_CLASS = "IClean"

# Dictionary of Pipeline Builders that `pipeline_factory`
# can use to create Pipelines. Use `register_builder` to populate
_pipeline_tags = {}


def pipeline_factory(tag, *args, **kwargs):
    """
    Parameters
    ----------
    tag : str
        Name of pipeline to instantiate.

    Returns
    -------
    pipeline : :class:`Pipeline`
        A pipeline implementation
    """

    # Try and find registered builders
    try:
        builder = _pipeline_tags[tag]
    except KeyError:
        # Nothing registered
        builder = tag
    else:
        # Found a builder class/function. Call it to instantiate something
        pipeline = builder(*args, **kwargs)

        # Did we get the right kind of thing?
        if not isinstance(pipeline, Pipeline):
            raise TypeError("'%s' did not return a valid Pipeline. "
                            "Got a %s instead."
                            % (builder, pipeline))

        return pipeline

    # I really don't know how to build the requested thing
    raise ValueError("I don't know how to build a '%s' pipeline" % builder)


def register_workmode(name):
    """
    Decorator function that registers a class or function
    under ``name`` for use by the pipeline_factory
    """
    def decorator(builder):
        if name in _pipeline_tags:
            raise ValueError("'%s' already registered as a "
                             "pipeline builder" % name)

        _pipeline_tags[name] = builder

        return builder

    return decorator


class Pipeline(ABC):
    """
    Defines an abstract Pipeline interface with single execute method
    that a user calls.
    """

    @abstractmethod
    def execute(self):
        raise NotImplementedError


class PipelineImplementation(Pipeline):
    """
    This class encapsulates state and behaviour required for
    executing Pipelines
    """
    def __init__(self):
        """
        Initialise a Continuum Pipeline implementation

        Attributes
        ----------
        uvblavg_params : dict
            Dictionary of UV baseline averaging task parameters
            Defaults to :code:`{}`.
        mfimage_params : dict
            Dictionary of MFImage task parameters
            Defaults to :code:`{}`.
        nvispio : integer
            Number of AIPS visibilities per IO operation.
            Defaults to 1024.
        prtlv : integer
            Chattiness of Obit tasks (between 1=Quiet and  5=Verbose)
            Defaults to 1.
        disk : integer
            AIPS disk number to use
        odisk : integer
            FITS disk number to use for export
        """

        self.nvispio = 1024
        self.uvblavg_params = {}
        self.mfimage_params = {}
        self.prtlv = 1
        self.disk = 1
        self.odisk = 1

        self.cleanup_uv_files = []
        self.cleanup_img_files = []

    @abstractmethod
    def execute_implementation(self):
        raise NotImplementedError

    # Require implementers to provide a context manager
    @abstractmethod
    def __enter__(self):
        raise NotImplementedError

    # Require implementers to provide a context manager
    @abstractmethod
    def __exit__(self, evalue, etype, etraceback):
        raise NotImplementedError

    def execute(self):
        with obit_context(), self as ctx:
            return ctx.execute_implementation()

    def _blavg_scan(self, scan_path):
        """
        Baseline average the AIPS UV File in ``scan_path``.

        Parameters
        ----------
        :class:`AIPSPath`
            Path of the AIPS UV file

        Returns
        -------
        :class:`AIPSPath`
            Path of the baseline averaged file
        """
        blavg_kwargs = scan_path.task_input_kwargs()
        blavg_path = scan_path.copy(aclass='uvav')
        blavg_kwargs.update(blavg_path.task_output_kwargs())
        blavg_kwargs['prtLv'] = self.prtlv

        blavg_kwargs.update(self.uvblavg_params)

        log.info("Time-dependent baseline averaging "
                 "'%s' to '%s'", scan_path, blavg_path)

        blavg = task_factory("UVBlAvg", **blavg_kwargs)
        with log_obit_err(log):
            blavg.go()

        return blavg_path

    def _run_mfimage(self, uv_path, uv_sources):
        """
        Run the MFImage task
        """

        with uv_factory(aips_path=uv_path, mode="r") as uvf:
            merge_desc = uvf.Desc.Dict

        # Run MFImage task on merged file,
        out_kwargs = uv_path.task_output_kwargs(name='',
                                                aclass=IMG_CLASS,
                                                seq=0)
        out2_kwargs = uv_path.task_output2_kwargs(name='',
                                                  aclass=UV_CLASS,
                                                  seq=0)

        mfimage_kwargs = {}
        # Setup input file
        mfimage_kwargs.update(uv_path.task_input_kwargs())
        # Output file 1 (clean file)
        mfimage_kwargs.update(out_kwargs)
        # Output file 2 (uv file)
        mfimage_kwargs.update(out2_kwargs)
        mfimage_kwargs.update({
            'maxFBW': fractional_bandwidth(merge_desc)/20.0,
            'nThreads': multiprocessing.cpu_count(),
            'prtLv': self.prtlv,
            'Sources': uv_sources
        })

        # Finally, override with default parameters
        mfimage_kwargs.update(self.mfimage_params)

        log.info("MFImage arguments %s", pretty(mfimage_kwargs))

        mfimage = task_factory("MFImage", **mfimage_kwargs)
        # Send stdout from the task to the log
        with log_obit_err(log):
            mfimage.go()

    def _get_wavg_img(self, image_files):
        """
        For each MF image in the list of files, perform a weighted
        average over the the coarse frequency planes and store it
        in the first plane of the image, preserving any previous
        higher order fitting in the subsequent planes.

        Parameters
        ----------
        image_files : list
            The images to process (output from MFImage task)
        """
        for img in image_files:
            with img_factory(aips_path=img, mode="rw") as imf:
                if imf.exists:
                    tmp_img = img.copy(seq=next_seq_nr(img))
                    # nterm=1 does weighted average of planes
                    imf.FitMF(tmp_img, nterm=1)
                    tmp_imf = img_factory(aips_path=tmp_img, mode="r")
                    # Get the first (weighted average) plane of tmp_imf.
                    img_plane = tmp_imf.GetPlane()
                    # Stick it into the first plane of imf.
                    imf.PutPlane(img_plane)
                    tmp_imf.Zap()

    def _attach_SN_tables_to_image(self, uv_file, image_file):
        """
        Loop through each of the SN tables in uv_file that
        were produced by MFImage and copy and attach these to the
        image_file.

        Parameters
        ----------
        uv_file    : :class:`AIPSPath`
            UV file output from MFImage with SN tables attached.
        image_file : :class:`AIPSPath`
            Image (MA) file output from MFImage
        """

        uvf = uv_factory(aips_path=uv_file, mode='r')
        if uvf.exists:
            # Get all SN tables in UV file
            tables = uvf.tablelist
            taco_kwargs = {}
            taco_kwargs.update(uv_file.task_input_kwargs())
            taco_kwargs.update(image_file.task_output_kwargs())
            taco_kwargs['inTab'] = 'AIPS SN'
            taco_kwargs['nCopy'] = 1
            # Copy all SN tables
            SN_ver = [table[0] for table in tables if table[1] == 'AIPS SN']
            for ver in SN_ver:
                taco_kwargs.update({
                    'inVer': ver,
                    'outVer': ver
                    })
                taco = task_factory("TabCopy", **taco_kwargs)
                with log_obit_err(log):
                    taco.go()

    def _cleanup(self):
        """
        Remove any remaining UV, Clean, and Merged UVF files,
        if requested
        """

        # Clobber any result files requested
        for cleanup_file in set(self.cleanup_uv_files):
            with uv_factory(aips_path=cleanup_file, mode="w") as uvf:
                log.info("Zapping '%s'", uvf.aips_path)
                uvf.Zap()
        for cleanup_file in set(self.cleanup_img_files):
            with img_factory(aips_path=cleanup_file, mode="w") as imf:
                log.info("Zapping '%s'", imf.aips_path)
                imf.Zap()

    def _get_merge_default(self):
        """Generate a default AIPS path for a merge file.

        Usually <CBID>.merge.UV.1 on AIPS 1.
        """
        uv_mp = self.ka.aips_path(aclass='merge', name=kc.get_config()['cb_id'])
        # Find the highest available sequence number
        return uv_mp.copy(seq=next_seq_nr(uv_mp))


class KatdalPipelineImplementation(PipelineImplementation):
    """
    This class has methods for executing Pipelines via a katdal
    interface to the data.

    These methods infer AIPSdisk file names for katdal targets
    and do the work of merging multiple target scans into a single
    merged and baseline-averaged scan for imaging.
    """

    def __init__(self, katdata):
        """
        Initialise a Continuum Pipeline with access to data
        using katdal.

        Parameters
        ----------
        katdata : :class:`katdal.Dataset`
            katdal Dataset object

        Attributes
        ----------
        katdal_select : dict
            Dictionary of katdal selection statements.
            Defaults to :code:`{}`.
        clobber : set or iterable
            Set or iterable of output files to clobber during
            conversion of katdal data to AIPS UV.
            Defaults to :code:`['scans', 'avgscans']`.
            Possible values include:
            1. `'scans'`, UV data files containing observational
                data for individual scans.
            2. `'avgscans'`, UV data files containing time-dependent
                baseline data for individual scans.
        time_step : int
            Size of time chunks to read vis, weights & flags from katdata
        """
        super(KatdalPipelineImplementation, self).__init__()
        self.ka = KatdalAdapter(katdata)
        self.katdal_select = {}
        self.clobber = ['scans', 'avgscans']
        self.merge_scans = False
        self.time_step = 20

    def _sanity_check_merge_blavg_descriptors(self, merge_uvf, blavg_uvf):
        """
        Sanity check the merge UV file's metadata
        against that of the blavg UV file. Mostly we check that the
        frequency information is the same.
        """
        merge_desc = merge_uvf.Desc.Dict
        merge_fq_kw = dict(merge_uvf.tables["AIPS FQ"].keywords)
        merge_fq_rows = merge_uvf.tables["AIPS FQ"].rows

        blavg_desc = blavg_uvf.Desc.Dict
        blavg_fq_kw = dict(blavg_uvf.tables["AIPS FQ"].keywords)
        blavg_fq_rows = blavg_uvf.tables["AIPS FQ"].rows

        # Compare
        # (1) UV FITS descriptor
        # (2) FQ table keywords
        # (3) FQ table rows

        descriptor_keys = ('inaxes', 'cdelt', 'crval', 'naxis', 'crota', 'crpix',
                           'ilocu', 'ilocv', 'ilocw', 'ilocb', 'iloct', 'ilocsu',
                           'jlocc', 'jlocs', 'jlocf', 'jlocif', 'jlocr', 'jlocd')

        diff = {k: (merge_desc[k], blavg_desc[k]) for k in descriptor_keys
                if not merge_desc[k] == blavg_desc[k]}

        if len(diff) > 0:
            raise ValueError("merge and averaged UV descriptors differ "
                             "on the following keys:\n%s" % pretty(diff))

        diff = {k: (merge_fq_kw[k], blavg_fq_kw[k])
                for k in blavg_fq_kw.keys()
                if not merge_fq_kw[k] == blavg_fq_kw[k]}

        if len(diff) > 0:
            raise ValueError("merge and averaged FQ table keywords differ "
                             "on the following keys:\n%s" % pretty(diff))

        if not len(merge_fq_rows) == len(blavg_fq_rows):
            raise ValueError("merge (%d) and averaged (%d) FQ "
                             "number of rows differ"
                             % (len(merge_fq_rows), len(blavg_fq_rows)))

        diff = [("row %d" % r, {k: (mr[k], br[k]) for k in br.keys()
                if not mr[k] == br[k]})
                for r, (mr, br)
                in enumerate(zip(merge_fq_rows, blavg_fq_rows))]
        diff = [(r, d) for r, d in diff if len(d) > 0]

        if len(diff) > 0:
            raise ValueError("merge and averaged FQ rows "
                             "differ as follows\n:%s" % pretty(diff))

    def _maybe_create_merge_uvf(self, merge_uvf, merge_path,
                                blavg_uvf, global_table_cmds):
        """
        Create the merge file if it hasn't yet been created,
        conditioning it with the baseline averaged file
        descriptor. Baseline averaged files
        have integration time as an additional random parameter
        so the merged file will need to take this into account.
        """

        # If we've performed channel averaging, the FREQ dimension
        # and FQ tables in the baseline averaged file will be smaller
        # than that of the scan file. This data must either be
        # (1) Used to condition a new merge UV file
        # (2) compared against the method in the existing merge UV file

        if merge_uvf is not None:
            return merge_uvf

        blavg_desc = blavg_uvf.Desc.Dict

        log.info("Creating '%s'",  merge_path)

        # Use the FQ table rows and keywords to create
        # the merge UV file.
        blavg_table_cmds = deepcopy(global_table_cmds)

        blavg_fq_kw = dict(blavg_uvf.tables["AIPS FQ"].keywords)
        blavg_fq_rows = blavg_uvf.tables["AIPS FQ"].rows

        fq_cmd = blavg_table_cmds["AIPS FQ"]
        fq_cmd["keywords"] = blavg_fq_kw
        fq_cmd["rows"] = blavg_fq_rows

        # Create the UV object
        merge_uvf = uv_factory(aips_path=merge_path,
                               mode="w",
                               nvispio=self.nvispio,
                               table_cmds=blavg_table_cmds,
                               desc=blavg_desc)

        # Write history
        uv_history_obs_description(self.ka, merge_uvf)
        uv_history_selection(self.katdal_select, merge_uvf)

        # Ensure merge and blavg file descriptors match on important points
        self._sanity_check_merge_blavg_descriptors(merge_uvf, blavg_uvf)

        return merge_uvf

    def _copy_scan_to_merge(self, merge_firstVis,
                            merge_uvf, blavg_uvf, nx_row):
        """
        Copy scan data to merged UV file
        """

        # Record the starting visibility
        # for this scan in the merge file

        blavg_nvis = blavg_uvf.nvis_from_NX()

        # Only do something if we have something to do
        if blavg_nvis > 0:

            nx_row['START VIS'] = [merge_firstVis]

            for blavg_firstVis in range(1, blavg_nvis+1, self.nvispio):
                # How many visibilities do we write in this iteration?
                numVisBuff = min(blavg_nvis+1 - blavg_firstVis, self.nvispio)

                # Update read file descriptor
                blavg_desc = blavg_uvf.Desc.Dict
                blavg_desc.update(numVisBuff=numVisBuff)
                blavg_uvf.Desc.Dict = blavg_desc

                # Update write file descriptor
                merge_desc = merge_uvf.Desc.Dict
                merge_desc.update(numVisBuff=numVisBuff)
                merge_uvf.Desc.Dict = merge_desc

                # Read, copy, write
                blavg_uvf.Read(firstVis=blavg_firstVis)
                merge_uvf.np_visbuf[:] = blavg_uvf.np_visbuf
                merge_uvf.Write(firstVis=merge_firstVis)

                # Update merge visibility
                merge_firstVis += numVisBuff

            # Record the ending visibility
            # for this scan in the merge file
            nx_row['END VIS'] = [merge_firstVis-1]

            # Append row to index table
            merge_uvf.tables["AIPS NX"].rows.append(nx_row)

        return merge_firstVis

    def _source_info(self):
        """
        Infer MFImage source names and file outputs.
        For each source, MFImage outputs UV data and a CLEAN file.
        """

        target_indices = self.ka.target_indices[:]

        # Use output_id for labels
        label = kc.get_config()['output_id']

        # Source names
        uv_sources = [s["SOURCE"][0].strip() for s in self.ka.uv_source_rows]

        uv_files = [AIPSPath(name=s, disk=self.disk, label=label,
                    aclass=UV_CLASS, atype="UV")
                    for s in uv_sources]

        clean_files = [AIPSPath(name=s, disk=self.disk, label=label,
                       aclass=IMG_CLASS, atype="MA")
                       for s in uv_sources]

        # Find a maximum sequence number referencing unassigned
        # catalogue numbers for all uv and clean files
        max_uv_seq_nr = max(next_seq_nr(f) for f in uv_files)
        max_clean_seq_nr = max(next_seq_nr(f) for f in clean_files)

        uv_files = [f.copy(seq=max_uv_seq_nr) for f in uv_files]
        clean_files = [f.copy(seq=max_clean_seq_nr) for f in clean_files]

        return uv_sources, target_indices, uv_files, clean_files

    def _select_and_infer_files(self):
        """
        Perform katdal selection and infer aips paths of:
        (1) imaging target names and indices
        (2) uv file for each target
        (3) clean file  for each target
        """

        self.katdal_select['reset'] = 'TFB'

        # Perform katdal selection
        self.ka.select(**self.katdal_select)

        # Fall over on empty selections
        if not self.ka.size > 0:
            raise ValueError("The katdal selection "
                             "produced an empty dataset"
                             "\n'%s'\n" % pretty(self.katdal_select))

        result_tuple = self._source_info()

        return result_tuple

    def _export_and_merge_scans(self, merge_path):
        """
        1. Read scans from katdal
        2. Export scan data to an AIPS UV file
        3. Baseline average the file.
        4. Merge averaged AIPS UV file into a merge UV file.

        Parameters
        ==========
        merge_path : :class:`AIPSPath`
            The aips path of the desired output file
        """

        # The merged UV observation file. We wait until
        # we have a baseline averaged file with which to condition it
        merge_uvf = None

        global_desc = self.ka.uv_descriptor()
        global_table_cmds = self.ka.default_table_cmds()

        # FORTRAN indexing
        merge_firstVis = 1

        # Scan indices
        scan_indices = [int(si) for si in self.ka.scan_indices]

        merge_blavg_nvis = 0
        # Export each scan individually, baseline averaging and merging it
        # into the final observation file.
        # NOTE: Loop over scan indices here rather than using the ka.scans
        # generator to avoid a conflict with the loop over ka.scans in uv_export.
        for si in scan_indices:
            # Select the current scan
            self.ka.select(scans=si)
            # Get path, with sequence based on scan index
            scan_path = merge_path.copy(aclass='raw', seq=int(si))
            # Get the AIPS source for logging purposes
            aips_source = self.ka.catalogue[self.ka.target_indices[0]]
            aips_source_name = aips_source["SOURCE"][0].strip()

            log.info("Creating '%s'", scan_path)

            # Create a UV file for the scan and export to it
            with uv_factory(aips_path=scan_path, mode="w",
                            nvispio=self.nvispio,
                            table_cmds=global_table_cmds,
                            desc=global_desc) as uvf:

                uv_export(self.ka, uvf, time_step=self.time_step)

            # Retrieve the single scan index.
            # The time centroids and interval should be correct
            # but the visibility indices need to be repurposed
            scan_uvf = uv_factory(aips_path=scan_path, mode='r',
                                  nvispio=self.nvispio)

            assert len(scan_uvf.tables["AIPS NX"].rows) == 1
            nx_row = scan_uvf.tables["AIPS NX"].rows[0].copy()
            scan_nvis = scan_uvf.nvis_from_NX()

            # If we should be merging scans
            # just use the existing scan path and file
            if self.merge_scans:
                blavg_path = scan_path
                blavg_uvf = scan_uvf
            # Otherwise performing baseline averaging, deriving
            # a new scan path and file
            else:
                # Perform baseline averaging
                blavg_path = self._blavg_scan(scan_path)
                blavg_uvf = uv_factory(aips_path=blavg_path,
                                       mode='r',
                                       nvispio=self.nvispio)

            # Create the merge UV file, if necessary
            merge_uvf = self._maybe_create_merge_uvf(merge_uvf, merge_path,
                                                     blavg_uvf, global_table_cmds)

            blavg_nvis = blavg_uvf.nvis_from_NX()
            merge_blavg_nvis += blavg_nvis

            if not self.merge_scans:
                # Record something about the baseline averaging process
                param_str = ', '.join("%s=%s" % (k, v)
                                      for k, v
                                      in self.uvblavg_params.items())

                blavg_history = ("Scan %d '%s' averaged "
                                 "%s to %s visiblities. UVBlAvg(%s)" %
                                 (si, aips_source_name, scan_nvis,
                                  blavg_nvis, param_str))

                log.info(blavg_history)
                merge_uvf.append_history(blavg_history)

            if blavg_nvis > 0:
                log.info("Merging '%s' into '%s'", blavg_path, merge_path)
                merge_firstVis = self._copy_scan_to_merge(merge_firstVis,
                                                          merge_uvf, blavg_uvf,
                                                          nx_row)
            else:
                log.warn("No visibilities to merge for scan %d", si)

            # Remove scan once merged
            if 'scans' in self.clobber:
                log.info("Zapping '%s'", scan_uvf.aips_path)
                scan_uvf.Zap()
            else:
                scan_uvf.Close()

            # If merging scans for testing purposes, our
            # baseline averaged file will be the same as the
            # scan file, which was handled above, so don't
            # delete again. Otherwise default to
            # normal clobber handling.
            if not self.merge_scans:
                if 'avgscans' in self.clobber:
                    log.info("Zapping '%s'", blavg_uvf.aips_path)
                    blavg_uvf.Zap()
                else:
                    blavg_uvf.Close()

        if merge_blavg_nvis == 0:
            log.error("Final merged file '%s' has ZERO averaged visibilities",
                      merge_path)
        # Write the index table
        merge_uvf.tables["AIPS NX"].write()

        # Create an empty calibration table
        merge_uvf.attach_CL_from_NX_table(self.ka.max_antenna_number)

        # Close merge file
        merge_uvf.close()

        return merge_blavg_nvis


@register_workmode('continuum_export')
class KatdalExportPipeline(KatdalPipelineImplementation):

    def __init__(self, katdata, uvblavg_params={}, katdal_select={},
<<<<<<< HEAD
                 nvispio=1024, merge_scans=False):
        """
        Initialise a pipeline for UV export from katdal to AIPS UV
        TODO: Write a script to actually use this.
              At the moment it is just used in the unit tests.
=======
                 nvispio=1024, merge_scans=False, out_path=None):
        """Initialise a pipeline for UV export from katdal to AIPS UV.
>>>>>>> ff7770e3

        Parameters
        ----------
        katdata : :class:`katdal.Dataset`
            katdal Dataset object
        uvblavg_params : dict
            Dictionary of UV baseline averaging task parameters
        katdal_select : dict
            Dictionary of katdal selection statements.
        nvispio : integer
            Number of AIPS visibilities per IO operation.
        merge_scans : boolean
            Don't do BL dependant averaging if True.
        out_path : :class:AIPSPath
            Output file path on AIPS disk.
        """

        super(KatdalExportPipeline, self).__init__(katdata)
        self.katdal_select = katdal_select
        self.uvblavg_params = uvblavg_params
        self.nvispio = nvispio
        self.merge_scans = merge_scans
        self.out_path = out_path
        # Always get rid of scan and avgscan files
        self.clobber = ['scans', 'avgscans']

    def __enter__(self):
        return self

    def __exit__(self, etype, evalue, etraceback):
        if etype:
            log.exception('Exception executing continuum pipeline')
        self._cleanup()

    def execute_implementation(self):
        # Get the default out path if required
        if self.out_path is None:
            self.out_path = self._get_merge_default()
        desired_seq = self.out_path.seq
        if desired_seq == 0:
            # Get a default uv_merge_path with an unused seq number
            self.out_path = self.out_path.copy(seq=next_seq_nr(self.out_path))
        # Make sure our desired output file doesn't already exist
        if path_exists(self.out_path):
            raise FileExistsError(f"Desired output path {self.out_path} already exists.")
        log.info('Exporting visibility data to %s', self.out_path)
        self._select_and_infer_files()
        nvis = self._export_and_merge_scans(self.out_path)
        log.info('Exported %d visibilities to %s', nvis, self.out_path)
        uv = uv_factory(aips_path=self.out_path)
        uv.log_header()


@register_workmode('online')
class OnlinePipeline(KatdalPipelineImplementation):

    def __init__(self, katdata, telstate, uvblavg_params={}, mfimage_params={},
                 katdal_select={}, nvispio=1024):
        """
        Initialise the Continuum Pipeline for MeerKAT system processing.

        Parameters
        ----------
        katdata : :class:`katdal.Dataset`
            katdal Dataset object
        telstate : :class:`katsdptelstate.TelescopeState`
            Telescope state or Telescope state view
        uvblavg_params : dict
            Dictionary of UV baseline averaging task parameters
        mfimage_params : dict
            Dictionary of MFImage task parameters
        katdal_select : dict
            Dictionary of katdal selection statements.
        nvispio : integer
            Number of AIPS visibilities per IO operation.
        """

        super(OnlinePipeline, self).__init__(katdata)
        self.telstate = telstate
        self.uvblavg_params.update(uvblavg_params)
        self.mfimage_params.update(mfimage_params)
        self.katdal_select = katdal_select
        self.nvispio = nvispio

        # Use highest numbered FITS disk for FITS output.
        self.odisk = len(kc.get_config()['fitsdirs'])
        self.prtlv = 2
        self.disk = 1

    def __enter__(self):
        return self

    def __exit__(self, etype, evalue, etraceback):
        if etype:
            log.exception('Exception executing continuum pipeline')
        self._cleanup()

    def execute_implementation(self):
        result_tuple = self._select_and_infer_files()
        uv_sources, target_indices, uv_files, clean_files = result_tuple
        merge_path = self._get_merge_default()
        merge_nvis = self._export_and_merge_scans(merge_path)
        self.cleanup_uv_files.append(merge_path)

        log.info('There are %s visibilities in the merged file', merge_nvis)
        # If no visibilities to image then abort
        if merge_nvis < 1:
            return {}
        else:
            self._run_mfimage(merge_path, uv_sources)
            self.cleanup_uv_files += uv_files
            self.cleanup_img_files += clean_files

            self._get_wavg_img(clean_files)

            for uv, clean in zip(uv_files, clean_files):
                self._attach_SN_tables_to_image(uv, clean)

            metadata = export_images(clean_files, target_indices,
                                     self.odisk, self.ka)
            export_calibration_solutions(uv_files, self.ka,
                                         self.mfimage_params, self.telstate)
            export_clean_components(clean_files, target_indices,
                                    self.ka, self.telstate)
            return metadata


@register_workmode('offline')
def build_offline_pipeline(data, **kwargs):
    """
    Decide based on the type of data how to
    build an offline pipeline instance and do it.

    Parameters
    ----------
    data : str or :class:`katdal.Dataset`
        file location or katdal Dataset object
        TODO: Allow for different types of data (eg UVFITS)
              so that this function actually does something.

    Returns
    -------
    :class:`Pipeline`
        A pipeline instance
    """
    if isinstance(data, DataSet):
        return KatdalOfflinePipeline(data, **kwargs)
    if isinstance(data, str):
        try:
            ds = katdal.open(data)
        except (IOError, DataSourceNotFound):
            pass
        else:
            return KatdalOfflinePipeline(ds, **kwargs)
    raise ValueError('Data type of %s not recognised for %s' % (type(data), data))


class KatdalOfflinePipeline(KatdalPipelineImplementation):
    def __init__(self, katdata, uvblavg_params={}, mfimage_params={},
                 katdal_select={}, nvispio=1024, prtlv=2,
                 clobber=set(['scans', 'avgscans']), time_step=20, reuse=False):
        """
        Initialise the Continuum Pipeline for offline imaging
        using a katdal dataset.

        Parameters
        ----------
        katdata : :class:`katdal.Dataset`
            katdal Dataset object
        uvblavg_params : dict
            Dictionary of UV baseline averaging task parameters
        mfimage_params : dict
            Dictionary of MFImage task parameters
        katdal_select : dict
            Dictionary of katdal selection statements.
        nvispio : integer
            Number of AIPS visibilities per IO operation.
        prtlv : integer
            Chattiness of Obit tasks
        clobber : set or iterable
            Set or iterable of output files to clobber from the aipsdisk.
            Possible values include:
            1. `'scans'`, UV data files containing observational
                data for individual scans.
            2. `'avgscans'`, UV data files containing time-dependent
                baseline data for individual scans.
            3. `'merge'`, UV data file containing merged averaged scans.
            4. `'clean'`, Output images from MFImage.
            5. `'mfimage'`, Output UV data file from MFImage."
        time_step : int
            Size of time chunks to read vis, weights & flags from katdata.
        reuse : bool
            Are we reusing a previous katdal export in the aipsdisk?
        """

        super(KatdalOfflinePipeline, self).__init__(katdata)
        self.uvblavg_params = uvblavg_params
        self.mfimage_params = mfimage_params
        self.katdal_select = katdal_select
        self.nvispio = nvispio
        self.prtlv = prtlv
        self.clobber = clobber
        self.reuse = reuse
        self.time_step = time_step
        self.odisk = len(kc.get_config()['fitsdirs'])

    def __enter__(self):
        return self

    def __exit__(self, etype, evalue, etraceback):
        if etype:
            log.exception('Exception executing continuum pipeline')
        self._cleanup()

    def execute_implementation(self):
        result_tuple = self._select_and_infer_files()
        uv_sources, target_indices, uv_files, clean_files = result_tuple
        if "mfimage" in self.clobber:
            self.cleanup_uv_files += uv_files
        if "clean" in self.clobber:
            self.cleanup_img_files += clean_files
        # Update MFImage source selection
        self.mfimage_params['Sources'] = uv_sources
        # Find the highest numbered merge file if we are reusing
        if self.reuse:
            uv_mp = self.ka.aips_path(aclass='merge', name=kc.get_config()['cb_id'])
            # Find the merge file with the highest seq #
            hiseq = next_seq_nr(uv_mp) - 1
            # hiseq will be zero if the aipsdisk has no 'merge' file
            if hiseq == 0:
                raise ValueError("AIPS disk at '%s' has no 'merge' file to reuse." %
                                 (kc.get_config()['aipsdirs'][self.disk - 1][-1]))
            else:
                # Get the AIPS entry of the UV data to reuse
                merge_path = uv_mp.copy(seq=hiseq)
                log.info("Re-using UV data in '%s' from AIPS disk: '%s'",
                         merge_path, kc.get_config()['aipsdirs'][self.disk - 1][-1])
                merge_uvf = uv_factory(aips_path=merge_path, mode='r',
                                       nvispio=self.nvispio)

                merge_nvis = merge_uvf.nvis_from_NX()
        else:
            merge_path = self._get_merge_default()
            merge_nvis = self._export_and_merge_scans(merge_path)
        if "merge" in self.clobber:
            self.cleanup_uv_files.append(merge_path)
        log.info('There are %s visibilities in the merged file', merge_nvis)
        if merge_nvis < 1:
            return {}
        else:
            self._run_mfimage(merge_path, uv_sources)

            self._get_wavg_img(clean_files)
            for uv, clean in zip(uv_files, clean_files):
                self._attach_SN_tables_to_image(uv, clean)

            metadata = export_images(clean_files, target_indices, self.odisk, self.ka)
            return metadata<|MERGE_RESOLUTION|>--- conflicted
+++ resolved
@@ -699,16 +699,8 @@
 class KatdalExportPipeline(KatdalPipelineImplementation):
 
     def __init__(self, katdata, uvblavg_params={}, katdal_select={},
-<<<<<<< HEAD
-                 nvispio=1024, merge_scans=False):
-        """
-        Initialise a pipeline for UV export from katdal to AIPS UV
-        TODO: Write a script to actually use this.
-              At the moment it is just used in the unit tests.
-=======
                  nvispio=1024, merge_scans=False, out_path=None):
         """Initialise a pipeline for UV export from katdal to AIPS UV.
->>>>>>> ff7770e3
 
         Parameters
         ----------
